# This YAML file contains attacher & csi driver API objects,
# which are necessary to run external csi provisioner for opensds.

kind: Service
apiVersion: v1
metadata:
  name: csi-provisioner-opensdsplugin
  labels:
    app: csi-provisioner-opensdsplugin
spec:
  selector:
    app: csi-provisioner-opensdsplugin
  ports:
    - name: dummy
      port: 12345

---
kind: StatefulSet
apiVersion: apps/v1
metadata:
  name: csi-provisioner-opensdsplugin
spec:
  serviceName: "csi-provisioner-opensdsplugin"
  replicas: 1
  selector:
    matchLabels:
      app: csi-provisioner-opensdsplugin
  template:
    metadata:
      labels:
        app: csi-provisioner-opensdsplugin
    spec:
      serviceAccount: csi-provisioner
      containers:
        - name: csi-provisioner
          image: quay.io/k8scsi/csi-provisioner:v1.0.1
          args:
            - "--provisioner=csi-opensdsplugin"
            - "--csi-address=$(ADDRESS)"
            - "--connection-timeout=15s"
          env:
            - name: ADDRESS
              value: /csi/csi.sock
          imagePullPolicy: "IfNotPresent"
          volumeMounts:
            - name: socket-dir
              mountPath: /csi
        - name: opensds
          image: opensdsio/csiplugin:latest
          args :
            - "--csiEndpoint=$(CSI_ENDPOINT)"
            - "--opensdsEndpoint=$(OPENSDS_ENDPOINT)"
            - "--opensdsAuthStrategy=$(OPENSDS_AUTH_STRATEGY)"
            - "-v8"
          env:
            - name: CSI_ENDPOINT
              value: unix://csi/csi.sock
            - name: OPENSDS_ENDPOINT
              valueFrom:
                configMapKeyRef:
                  name: csi-configmap-opensdsplugin
                  key: opensdsendpoint
            - name: OPENSDS_AUTH_STRATEGY
              valueFrom:
                configMapKeyRef:
                  name: csi-configmap-opensdsplugin
                  key: opensdsauthstrategy
            - name: OS_AUTH_URL
              valueFrom:
                configMapKeyRef:
                  name: csi-configmap-opensdsplugin
                  key: osauthurl
            - name: OS_USERNAME
              valueFrom:
                configMapKeyRef:
                  name: csi-configmap-opensdsplugin
                  key: osusername
            - name: PASSWORD_ENCRYPTER
              valueFrom:
                configMapKeyRef:
                  name: csi-configmap-opensdsplugin
                  key: passwordencrypter
            - name: OS_PASSWORD
              valueFrom:
                configMapKeyRef:
                  name: csi-configmap-opensdsplugin
                  key: ospassword
<<<<<<< HEAD
=======
            - name: PASSWORD_ENCRYPTER
              valueFrom:
                configMapKeyRef:
                  name: csi-configmap-opensdsplugin
                  key: passwordencrypter
>>>>>>> b51906a0
            - name: ENABLE_ENCRYPTED
              valueFrom:
                configMapKeyRef:
                  name: csi-configmap-opensdsplugin
                  key: enableEncrypted
            - name: OS_TENANT_NAME
              valueFrom:
                configMapKeyRef:
                  name: csi-configmap-opensdsplugin
                  key: ostenantname
            - name: OS_PROJECT_NAME
              valueFrom:
                configMapKeyRef:
                  name: csi-configmap-opensdsplugin
                  key: osprojectname
            - name: OS_USER_DOMAIN_ID
              valueFrom:
                configMapKeyRef:
                  name: csi-configmap-opensdsplugin
                  key: osuserdomainid
          imagePullPolicy: "IfNotPresent"
          volumeMounts:
            - name: socket-dir
              mountPath: /csi
            - name: certificate-path
              mountPath: /opt/opensds-security
      volumes:
        - name: socket-dir
          emptyDir:
        - name: certificate-path
          hostPath:
            path: /opt/opensds-security
<<<<<<< HEAD
            type: Directory
=======
            type: DirectoryOrCreate
>>>>>>> b51906a0
<|MERGE_RESOLUTION|>--- conflicted
+++ resolved
@@ -85,14 +85,11 @@
                 configMapKeyRef:
                   name: csi-configmap-opensdsplugin
                   key: ospassword
-<<<<<<< HEAD
-=======
             - name: PASSWORD_ENCRYPTER
               valueFrom:
                 configMapKeyRef:
                   name: csi-configmap-opensdsplugin
                   key: passwordencrypter
->>>>>>> b51906a0
             - name: ENABLE_ENCRYPTED
               valueFrom:
                 configMapKeyRef:
@@ -125,8 +122,4 @@
         - name: certificate-path
           hostPath:
             path: /opt/opensds-security
-<<<<<<< HEAD
-            type: Directory
-=======
-            type: DirectoryOrCreate
->>>>>>> b51906a0
+            type: DirectoryOrCreate