# This YAML file contains attacher & csi driver API objects,
# which are necessary to run external csi attacher for opensds.

kind: Service
apiVersion: v1
metadata:
  name: csi-attacher-opensdsplugin
  labels:
    app: csi-attacher-opensdsplugin
spec:
  selector:
    app: csi-attacher-opensdsplugin
  ports:
    - name: dummy
      port: 12345

---
kind: StatefulSet
apiVersion: apps/v1
metadata:
  name: csi-attacher-opensdsplugin
spec:
  serviceName: "csi-attacher-opensdsplugin"
  replicas: 1
  selector:
    matchLabels:
      app: csi-attacher-opensdsplugin
  template:
    metadata:
      labels:
        app: csi-attacher-opensdsplugin
    spec:
      serviceAccount: csi-attacher
      containers:
        - name: csi-attacher
          image: quay.io/k8scsi/csi-attacher:v1.0.1
          args:
            - "--v=5"
            - "--csi-address=$(ADDRESS)"
          env:
            - name: ADDRESS
              value: /csi/csi.sock
          imagePullPolicy: "IfNotPresent"
          volumeMounts:
            - name: socket-dir
              mountPath: /csi
            - name: iscsi-dir
              mountPath: /etc/iscsi/
        - name: cluster-driver-registrar
          image: quay.io/k8scsi/csi-cluster-driver-registrar:v1.0.1
          args:
            - "--v=5"
            - "--pod-info-mount-version=\"v1\""
            - "--csi-address=$(ADDRESS)"
          env:
            - name: ADDRESS
              value: /csi/csi.sock
          volumeMounts:
            - name: socket-dir
              mountPath: /csi
        - name: opensds
          image: opensdsio/csiplugin:latest
          args :
            - "--csiEndpoint=$(CSI_ENDPOINT)"
            - "--opensdsEndpoint=$(OPENSDS_ENDPOINT)"
            - "--opensdsAuthStrategy=$(OPENSDS_AUTH_STRATEGY)"
            - "-v8"
          env:
            - name: CSI_ENDPOINT
              value: unix://csi/csi.sock
            - name: OPENSDS_ENDPOINT
              valueFrom:
                configMapKeyRef:
                  name: csi-configmap-opensdsplugin
                  key: opensdsendpoint
            - name: OPENSDS_AUTH_STRATEGY
              valueFrom:
                configMapKeyRef:
                  name: csi-configmap-opensdsplugin
                  key: opensdsauthstrategy
            - name: OS_AUTH_URL
              valueFrom:
                configMapKeyRef:
                  name: csi-configmap-opensdsplugin
                  key: osauthurl
            - name: OS_USERNAME
              valueFrom:
                configMapKeyRef:
                  name: csi-configmap-opensdsplugin
                  key: osusername
            - name: PASSWORD_ENCRYPTER
              valueFrom:
                configMapKeyRef:
                  name: csi-configmap-opensdsplugin
                  key: passwordencrypter
            - name: ENABLE_ENCRYPTED
              valueFrom:
                configMapKeyRef:
                  name: csi-configmap-opensdsplugin
                  key: enableEncrypted
            - name: OS_PASSWORD
              valueFrom:
                configMapKeyRef:
                  name: csi-configmap-opensdsplugin
                  key: ospassword
            - name: PASSWORD_ENCRYPTER
              valueFrom:
                configMapKeyRef:
                  name: csi-configmap-opensdsplugin
                  key: passwordencrypter
            - name: ENABLE_ENCRYPTED
              valueFrom:
                configMapKeyRef:
                  name: csi-configmap-opensdsplugin
                  key: enableEncrypted
            - name: OS_TENANT_NAME
              valueFrom:
                configMapKeyRef:
                  name: csi-configmap-opensdsplugin
                  key: ostenantname
            - name: OS_PROJECT_NAME
              valueFrom:
                configMapKeyRef:
                  name: csi-configmap-opensdsplugin
                  key: osprojectname
            - name: OS_USER_DOMAIN_ID
              valueFrom:
                configMapKeyRef:
                  name: csi-configmap-opensdsplugin
                  key: osuserdomainid
          imagePullPolicy: "IfNotPresent"
          volumeMounts:
            - name: socket-dir
              mountPath: /csi
            - name: iscsi-dir
              mountPath: /etc/iscsi/
            - name: ceph-dir
              mountPath: /etc/ceph/
            - name: certificate-path
              mountPath: /opt/opensds-security
      volumes:
        - name: socket-dir
          emptyDir:
        - name: iscsi-dir
          hostPath:
            path: /etc/iscsi/
            type: Directory
        - name: ceph-dir
          hostPath:
            path: /etc/ceph/
            type: DirectoryOrCreate
        - name: certificate-path
          hostPath:
            path: /opt/opensds-security
<<<<<<< HEAD
            type: Directory
=======
            type: DirectoryOrCreate
>>>>>>> b51906a0
<|MERGE_RESOLUTION|>--- conflicted
+++ resolved
@@ -152,8 +152,4 @@
         - name: certificate-path
           hostPath:
             path: /opt/opensds-security
-<<<<<<< HEAD
-            type: Directory
-=======
-            type: DirectoryOrCreate
->>>>>>> b51906a0
+            type: DirectoryOrCreate