// Copyright (c) 2018 Huawei Technologies Co., Ltd. All Rights Reserved.
//
// Licensed under the Apache License, Version 2.0 (the "License");
// you may not use this file except in compliance with the License.
// You may obtain a copy of the License at
//
//     http://www.apache.org/licenses/LICENSE-2.0
//
// Unless required by applicable law or agreed to in writing, software
// distributed under the License is distributed on an "AS IS" BASIS,
// WITHOUT WARRANTIES OR CONDITIONS OF ANY KIND, either express or implied.
// See the License for the specific language governing permissions and
// limitations under the License.

package opensds

import (
	"container/list"
<<<<<<< HEAD
	"errors"
=======
>>>>>>> b51906a0
	"fmt"
	"runtime"
	"sort"
	"strconv"
	"strings"
	"sync"
	"time"

	"github.com/golang/protobuf/ptypes"
	"github.com/golang/protobuf/ptypes/timestamp"

	csi "github.com/container-storage-interface/spec/lib/go/csi"
	"github.com/golang/glog"
	sdscontroller "github.com/opensds/nbp/client/opensds"
	"github.com/opensds/nbp/csi/util"
	c "github.com/opensds/opensds/client"
	"github.com/opensds/opensds/contrib/connector"
	"github.com/opensds/opensds/pkg/model"
	"github.com/opensds/opensds/pkg/utils"
	"github.com/opensds/opensds/pkg/utils/constants"
	"golang.org/x/net/context"
	"google.golang.org/grpc/codes"

	"google.golang.org/grpc/status"
)

////////////////////////////////////////////////////////////////////////////////
//                            Controller Service                              //
////////////////////////////////////////////////////////////////////////////////

var (
	// Client opensds client
	client *c.Client
)

func init() {
<<<<<<< HEAD
	var err error
	client, err = sdscontroller.GetClient("", "")
	if client == nil || err != nil {
		glog.Errorf("client init failed, %s", err.Error())
		return
	}

	GUnpublishAttachmentList = NewList()
=======
	Client = sdscontroller.GetClient("", "")
	UnpublishAttachmentList = NewList()
>>>>>>> b51906a0
	go UnpublishRoutine()
}

// GetDefaultProfile implementation
func GetDefaultProfile() (*model.ProfileSpec, error) {
	profiles, err := client.ListProfiles()
	if err != nil {
		glog.Error("Get default profile failed: ", err)
		return nil, err
	}

	for _, profile := range profiles {
		if profile.Name == "default" {
			return profile, nil
		}
	}

	return nil, status.Error(codes.FailedPrecondition, "No default profile")
}

// FindVolume implementation
func FindVolume(req *model.VolumeSpec) (bool, bool, *model.VolumeSpec, error) {
	isExist := false
	volumes, err := client.ListVolumes()

	if err != nil {
		glog.Error("List volumes failed: ", err)

		return false, false, nil, err
	}

	for _, volume := range volumes {
		if volume.Name == req.Name {
			isExist = true

			if (volume.Size == req.Size) && (volume.ProfileId == req.ProfileId) &&
				(volume.AvailabilityZone == req.AvailabilityZone) &&
				(volume.SnapshotId == req.SnapshotId) {
				glog.V(5).Infof("Volume already exists and is compatible")

				return true, true, volume, nil
			}
		}
	}

	return isExist, false, nil, nil
}

// CreateVolume implementation
func (p *Plugin) CreateVolume(
	ctx context.Context,
	req *csi.CreateVolumeRequest) (
	*csi.CreateVolumeResponse, error) {

	glog.V(5).Info("start to CreateVolume")
	defer glog.V(5).Info("end to CreateVolume")

	if req.Name == "" {
		msg := "CreateVolume Name must be provided"
		glog.Errorf("CreateVolume Name must be provided")
		return nil, status.Error(codes.InvalidArgument, msg)
	}

	if req.VolumeCapabilities == nil || len(req.VolumeCapabilities) == 0 {
		msg := "CreateVolume Volume capabilities must be provided"
		glog.Errorf(msg)
		return nil, status.Error(codes.InvalidArgument, msg)
	}

	if client == nil {
		return nil, status.Error(codes.InvalidArgument, "client is nil")
	}

	// build volume body
	var fstype string
	volumebody := &model.VolumeSpec{}
	volumebody.Name = req.Name
	var secondaryAZ = util.OpensdsDefaultSecondaryAZ
	var enableReplication = false
	for k, v := range req.GetParameters() {
		switch strings.ToLower(k) {
		case "fstype":
			fstype = v

		case KParamProfile:
			volumebody.ProfileId = v
		case KParamAZ:
			volumebody.AvailabilityZone = v
		case KParamEnableReplication:
			if strings.ToLower(v) == "true" {
				enableReplication = true
			}
		case KParamSecondaryAZ:
			secondaryAZ = v
		}
	}

	if !util.IsSupportFstype(fstype) {
		msg := (fmt.Sprintf("Volume create fstype[%s] not support.", fstype))
		glog.Errorf(msg)
		return nil, status.Error(codes.Internal, msg)
	}

	allocationUnitBytes := util.GiB
	if req.CapacityRange != nil {
		volumeSizeBytes := int64(req.CapacityRange.RequiredBytes)
		volumebody.Size = (volumeSizeBytes + allocationUnitBytes - 1) / allocationUnitBytes
		if volumebody.Size < 1 {
			//Using default volume size
			volumebody.Size = 1
		}
	} else {
		//Using default volume size
		volumebody.Size = 1
	}

	contentSource := req.GetVolumeContentSource()
	if nil != contentSource {
		snapshot := contentSource.GetSnapshot()
		if snapshot != nil {
			volumebody.SnapshotId = snapshot.GetSnapshotId()
		}
	}

	if "" == volumebody.ProfileId {
		defaultRrf, err := GetDefaultProfile()
		if err != nil {
			return nil, err
		}

		volumebody.ProfileId = defaultRrf.Id
	}

	if "" == volumebody.AvailabilityZone {
		volumebody.AvailabilityZone = "default"
	}

	glog.V(5).Infof("CreateVolume volumebody: %v", volumebody)

	isExist, isCompatible, findVolume, err := FindVolume(volumebody)
	if err != nil {
		return nil, err
	}

	var v *model.VolumeSpec

	if isExist {
		if isCompatible {
			v = findVolume
		} else {
			return nil, status.Error(codes.AlreadyExists,
				"Volume already exists but is incompatible")
		}
	} else {
		createVolume, err := client.CreateVolume(volumebody)
		if err != nil {
			glog.Error("failed to CreateVolume", err)
			return nil, err
		} else {
			v = createVolume
		}
	}

	glog.V(5).Infof("waiting until volume is created.")
	volStable, err := p.waitForVolStatusStable(v.Id)
	if err != nil {
		msg := fmt.Sprintf("Failed to CreateVolume:errMsg: %v", err)
		glog.Errorf(msg)
		return nil, status.Error(codes.Internal, msg)
	}
	if volStable.Status != "available" {
		msg := fmt.Sprintf("Failed to CreateVolume: volume %s status %s is invalid.", volStable.Id, volStable.Status)
		glog.Errorf(msg)
		return nil, status.Error(codes.Internal, msg)
	}

	glog.V(5).Infof("opensds volume = %v", v)

	// return volume info
	volumeinfo := &csi.Volume{
		CapacityBytes: v.Size * allocationUnitBytes,
		VolumeId:      v.Id,
		VolumeContext: map[string]string{
			KVolumeName:      v.Name,
			KVolumeStatus:    v.Status,
			KVolumeAZ:        v.AvailabilityZone,
			KVolumePoolId:    v.PoolId,
			KVolumeProfileId: v.ProfileId,
			KVolumeLvPath:    v.Metadata["lvPath"],
			KVolumeFstype:    fstype,
		},
	}

	glog.V(5).Infof("resp volumeinfo = %v", volumeinfo)
	if enableReplication && !isExist {
		volumebody.AvailabilityZone = secondaryAZ
		volumebody.Name = SecondaryPrefix + req.Name
		sVol, err := client.CreateVolume(volumebody)
		if err != nil {
			glog.Errorf("failed to create secondar volume: %v", err)
			return nil, err
		}

		sVolStable, err := p.waitForVolStatusStable(sVol.Id)
		if err != nil {
			msg := fmt.Sprintf("Failed to CreateVolume:errMsg: %v", err)
			glog.Errorf(msg)
			return nil, status.Error(codes.Internal, msg)
		}
		if sVolStable.Status != "available" {
			msg := fmt.Sprintf("Failed to CreateVolume: volume %s status %s is invalid.", sVolStable.Id, sVolStable.Status)
			glog.Errorf(msg)
			return nil, status.Error(codes.Internal, msg)
		}

		replicaBody := &model.ReplicationSpec{
			Name:              req.Name,
			PrimaryVolumeId:   v.Id,
			SecondaryVolumeId: sVol.Id,
			ReplicationMode:   model.ReplicationModeSync,
			ReplicationPeriod: 0,
		}
		replicaResp, err := client.CreateReplication(replicaBody)
		if err != nil {
			glog.Errorf("Create replication failed: %v", err)
			return nil, err
		}
		volumeinfo.VolumeContext[KVolumeReplicationId] = replicaResp.Id
	}

	return &csi.CreateVolumeResponse{
		Volume: volumeinfo,
	}, nil
}

func getReplicationByVolume(volId string) *model.ReplicationSpec {
	replications, _ := client.ListReplications()
	for _, r := range replications {
		if volId == r.PrimaryVolumeId || volId == r.SecondaryVolumeId {
			return r
		}
	}
	return nil
}

// DeleteVolume implementation
func (p *Plugin) DeleteVolume(
	ctx context.Context,
	req *csi.DeleteVolumeRequest) (
	*csi.DeleteVolumeResponse, error) {

	glog.V(5).Info("start to DeleteVolume")
	defer glog.V(5).Info("end to DeleteVolume")

	if req.VolumeId == "" {
		msg := "DeleteVolume Volume ID must be provided"
		glog.Error(msg)
		return nil, status.Error(codes.InvalidArgument, msg)
	}

	if client == nil {
		return nil, status.Error(codes.InvalidArgument, "client is nil")
	}

	volId := req.VolumeId

	vol, err := client.GetVolume(volId)
	if err != nil {
		glog.Error("Get volume failed, ", err)
		return nil, err
	}

	if vol == nil {
		return nil, fmt.Errorf("The volume %s is already deleted.", volId)
	}

	r := getReplicationByVolume(volId)
	if r != nil {
		if err := client.DeleteReplication(r.Id, nil); err != nil {
			glog.Error("Delete replication failed, ", err)
			return nil, err
		}
		if err := client.DeleteVolume(r.PrimaryVolumeId, &model.VolumeSpec{}); err != nil {
			glog.Error("Delete primary volume failed, ", err)
			return nil, err
		}
		if err := client.DeleteVolume(r.SecondaryVolumeId, &model.VolumeSpec{}); err != nil {
			glog.Error("Delete secondary volume failed, ", err)
			return nil, err
		}
	} else {
		if err := client.DeleteVolume(volId, &model.VolumeSpec{}); err != nil {
			glog.Error("Delete volume failed, ", err)
			return nil, err
		}
	}

	return &csi.DeleteVolumeResponse{}, nil
}

// isStringMapEqual implementation
func isStringMapEqual(metadataA, metadataB map[string]string) bool {
	glog.V(5).Infof("start to isStringMapEqual, metadataA = %v, metadataB = %v!",
		metadataA, metadataB)
	if len(metadataA) != len(metadataB) {
		glog.V(5).Infof("len(metadataA)(%v) != len(metadataB)(%v) ",
			len(metadataA), len(metadataB))
		return false
	}

	for key, valueA := range metadataA {
		valueB, ok := metadataB[key]
		if !ok || (valueA != valueB) {
			glog.V(5).Infof("ok = %v, key = %v, valueA = %v, valueB = %v!",
				ok, key, valueA, valueB)
			return false
		}
	}

	return true
}

// isVolumePublished Check if the volume is published and compatible
func isVolumePublished(canAtMultiNode bool, attachReq *model.VolumeAttachmentSpec,
	metadata map[string]string) (*model.VolumeAttachmentSpec, error) {
	glog.V(5).Infof("start to isVolumePublished, canAtMultiNode = %v, attachReq = %v",
		canAtMultiNode, attachReq)

	attachments, err := client.ListVolumeAttachments()
	if err != nil {
		glog.V(5).Info("ListVolumeAttachments failed: " + err.Error())
		return nil, status.Error(codes.FailedPrecondition, err.Error())
	}

	for _, attachSpec := range attachments {
		if attachSpec.VolumeId == attachReq.VolumeId {
			if attachSpec.Host != attachReq.Host {
				if !canAtMultiNode {
					msg := fmt.Sprintf("the volume %s has been published to another node and does not have MULTI_NODE volume capability",
						attachReq.VolumeId)
					return nil, status.Error(codes.FailedPrecondition, msg)
				}
			} else {
				// Opensds does not have volume_capability and readonly parameters,
				// but needs to check other parameters to determine compatibility?
				if attachSpec.Platform == attachReq.Platform &&
					attachSpec.OsType == attachReq.OsType &&
					attachSpec.Initiator == attachReq.Initiator &&
					isStringMapEqual(attachSpec.Metadata, metadata) &&
					attachSpec.AccessProtocol == attachReq.AccessProtocol {
					glog.V(5).Info("Volume published and is compatible")

					return attachSpec, nil
				}

				glog.Error("Volume published but is incompatible, incompatible attachement Id = " + attachSpec.Id)
				return nil, status.Error(codes.AlreadyExists, "Volume published but is incompatible")
			}
		}
	}

	glog.V(5).Info("Need to create a new attachment")
	return nil, nil
}

// ControllerPublishVolume implementation
func (p *Plugin) ControllerPublishVolume(
	ctx context.Context,
	req *csi.ControllerPublishVolumeRequest) (
	*csi.ControllerPublishVolumeResponse, error) {

	glog.V(5).Info("start to ControllerPublishVolume")
	defer glog.V(5).Info("end to ControllerPublishVolume")

	if req.VolumeId == "" {
		msg := "ControllerPublishVolume Volume ID must be provided"
		glog.Info(msg)
		return nil, status.Error(codes.InvalidArgument, msg)
	}

	if req.NodeId == "" {
		msg := "ControllerPublishVolume Node ID must be provided"
		glog.Info(msg)
		return nil, status.Error(codes.InvalidArgument, msg)
	}

	if client == nil {
		return nil, status.Error(codes.InvalidArgument, "client is nil")
	}

	fstype, ok := req.VolumeContext[KVolumeFstype]
	if !ok {
		msg := "ControllerPublishVolume fstype must be provided"
		glog.Error(msg)
		return nil, status.Error(codes.InvalidArgument, msg)
	}

	//check volume is exist
	volSpec, errVol := client.GetVolume(req.VolumeId)
	if errVol != nil || volSpec == nil {
		msg := fmt.Sprintf("the volume %s is not exist", req.VolumeId)
		return nil, status.Error(codes.NotFound, msg)
	}

	pool, err := client.GetPool(volSpec.PoolId)
	if err != nil || pool == nil {
		msg := fmt.Sprintf("the pool %s is not sxist", volSpec.PoolId)
		glog.Error(msg)
		return nil, status.Error(codes.NotFound, msg)
	}

	var protocol = strings.ToLower(pool.Extras.IOConnectivity.AccessProtocol)

	var initator string
	var nodeInfo = req.NodeId

	switch protocol {
	case connector.FcDriver:
		wwpns, err := extractFCInitiatorFromNodeInfo(nodeInfo)
		if err != nil {
			glog.Error(err.Error())
			return nil, status.Error(codes.FailedPrecondition, err.Error())
		}

		initator = strings.Join(wwpns, ",")
		break
	case connector.IscsiDriver:
		iqn, err := extractISCSIInitiatorFromNodeInfo(nodeInfo)
		if err != nil {
			glog.Error(err.Error())
			return nil, status.Error(codes.FailedPrecondition, err.Error())
		}

		initator = iqn
		break
	case connector.RbdDriver:
		break
	default:
		msg := fmt.Sprintf("protocol:[%s] not support.", protocol)
		glog.Error(msg)
		return nil, status.Error(codes.InvalidArgument, msg)
	}

	attachReq := &model.VolumeAttachmentSpec{
		VolumeId: req.VolumeId,
		HostInfo: model.HostInfo{
			Host:      strings.Split(nodeInfo, ",")[0],
			Platform:  runtime.GOARCH,
			OsType:    runtime.GOOS,
			Initiator: initator,
		},
		Metadata:       req.VolumeContext,
		AccessProtocol: protocol,
	}

	mode := req.VolumeCapability.AccessMode.Mode
	canAtMultiNode := false

	if csi.VolumeCapability_AccessMode_MULTI_NODE_MULTI_WRITER == mode ||
		csi.VolumeCapability_AccessMode_MULTI_NODE_READER_ONLY == mode ||
		csi.VolumeCapability_AccessMode_MULTI_NODE_SINGLE_WRITER == mode {
		canAtMultiNode = true
	}

	expectedMetadata := utils.MergeStringMaps(attachReq.Metadata, volSpec.Metadata)
	existAttachment, err := isVolumePublished(canAtMultiNode, attachReq, expectedMetadata)
	if err != nil {
		return nil, err
	}

	var attachSpec *model.VolumeAttachmentSpec

	if nil == existAttachment {
		newAttachment, errAttach := client.CreateVolumeAttachment(attachReq)
		if errAttach != nil {
			msg := fmt.Sprintf("the volume %s failed to publish to node %s.", req.VolumeId, req.NodeId)
			glog.Errorf("failed to ControllerPublishVolume: %v", attachReq)
			return nil, status.Error(codes.FailedPrecondition, msg)
		}

		attachSpec = newAttachment
	} else {
		attachSpec = existAttachment
	}

	resp := &csi.ControllerPublishVolumeResponse{
		PublishContext: map[string]string{
			KPublishHostIp:       attachSpec.Ip,
			KPublishHostName:     attachSpec.Host,
			KPublishAttachId:     attachSpec.Id,
			KPublishAttachStatus: attachSpec.Status,
			KVolumeFstype:        fstype,
		},
	}

	if replicationId, ok := req.VolumeContext[KVolumeReplicationId]; ok {
		r, err := client.GetReplication(replicationId)
		if err != nil {
			return nil, status.Error(codes.FailedPrecondition, "Get replication failed")
		}

		attachReq.VolumeId = r.SecondaryVolumeId
		existAttachment, err := isVolumePublished(canAtMultiNode, attachReq, expectedMetadata)
		if err != nil {
			return nil, err
		}

		if nil == existAttachment {
			newAttachment, errAttach := client.CreateVolumeAttachment(attachReq)
			if errAttach != nil {
				msg := fmt.Sprintf("the volume %s failed to publish to node %s.", req.VolumeId, req.NodeId)
				glog.Errorf("failed to ControllerPublishVolume: %v", attachReq)
				return nil, status.Error(codes.FailedPrecondition, msg)
			}

			attachSpec = newAttachment
		} else {
			attachSpec = existAttachment
		}

		resp.PublishContext[KPublishSecondaryAttachId] = attachSpec.Id
	}
	return resp, nil
}

// ControllerUnpublishVolume implementation
func (p *Plugin) ControllerUnpublishVolume(
	ctx context.Context,
	req *csi.ControllerUnpublishVolumeRequest) (
	*csi.ControllerUnpublishVolumeResponse, error) {

	glog.V(5).Infof("start to ControllerUnpublishVolume, req VolumeId = %v, NodeId = %v, ControllerUnpublishSecrets =%v",
		req.VolumeId, req.NodeId, req.Secrets)
	defer glog.V(5).Info("end to ControllerUnpublishVolume")

	if req.VolumeId == "" {
		msg := "ControllerPublishVolume Volume ID must be provided"
		glog.Error(msg)
		return nil, status.Error(codes.InvalidArgument, msg)
	}

	if req.NodeId == "" {
		msg := "ControllerUnpublishVolume Node ID must be provided"
		glog.Error(msg)
		return nil, status.Error(codes.InvalidArgument, msg)
	}

	if client == nil {
		return nil, status.Error(codes.InvalidArgument, "client is nil")
	}

	//check volume is exist
	volSpec, errVol := client.GetVolume(req.VolumeId)
	if errVol != nil || volSpec == nil {
		msg := fmt.Sprintf("the volume %s is not exist", req.VolumeId)
		return nil, status.Error(codes.NotFound, msg)
	}

	if volSpec.Status == model.VolumeAvailable {
		msg := fmt.Sprintf("volume %s has already been unpublished.", volSpec.Id)
		glog.Error(msg)
		return &csi.ControllerUnpublishVolumeResponse{}, nil
	}

	attachments, err := client.ListVolumeAttachments()
	if err != nil {
		return nil, status.Error(codes.FailedPrecondition, "Failed to unpublish volume.")
	}

	hostName := strings.Split(req.NodeId, ",")[0]
	var acts []*model.VolumeAttachmentSpec

	for _, attachSpec := range attachments {
		if attachSpec.VolumeId == req.VolumeId && (req.NodeId == "" || attachSpec.Host == hostName) {
			acts = append(acts, attachSpec)
		}
	}

	if r := getReplicationByVolume(req.VolumeId); r != nil {
		for _, attachSpec := range attachments {
			if attachSpec.VolumeId == r.SecondaryVolumeId && (req.NodeId == "" || attachSpec.Host == hostName) {
				acts = append(acts, attachSpec)
			}
		}
	}

	for _, act := range acts {
<<<<<<< HEAD
		if ok := GUnpublishAttachmentList.isExist(act.Id); !ok {
			glog.Infof("Add attachment id %s into unpublish attachment list.", act.Id)
			GUnpublishAttachmentList.Add(act)
			GUnpublishAttachmentList.PrintList()
=======
		if ok := UnpublishAttachmentList.isExist(act.Id); !ok {
			glog.Infof("Add attachment id %s into unpublish attachment list.", act.Id)
			UnpublishAttachmentList.Add(act)
			UnpublishAttachmentList.PrintList()
>>>>>>> b51906a0
		}
	}

	return &csi.ControllerUnpublishVolumeResponse{}, nil
}

// ValidateVolumeCapabilities implementation
func (p *Plugin) ValidateVolumeCapabilities(
	ctx context.Context,
	req *csi.ValidateVolumeCapabilitiesRequest) (
	*csi.ValidateVolumeCapabilitiesResponse, error) {
	return nil, status.Error(codes.Unimplemented, "")
}

// ListVolumes implementation
func (p *Plugin) ListVolumes(
	ctx context.Context,
	req *csi.ListVolumesRequest) (
	*csi.ListVolumesResponse, error) {

	glog.V(5).Info("start to ListVolumes")
	defer glog.V(5).Info("end to ListVolumes")

	if client == nil {
		return nil, status.Error(codes.InvalidArgument, "client is nil")
	}

	// only support list all the volumes at present
	volumes, err := client.ListVolumes()
	if err != nil {
		return nil, err
	}

	ens := []*csi.ListVolumesResponse_Entry{}
	for _, v := range volumes {
		if v != nil {

			volumeinfo := &csi.Volume{
				CapacityBytes: v.Size,
				VolumeId:      v.Id,
				VolumeContext: map[string]string{
					"Name":             v.Name,
					"Status":           v.Status,
					"AvailabilityZone": v.AvailabilityZone,
					"PoolId":           v.PoolId,
					"ProfileId":        v.ProfileId,
				},
			}

			ens = append(ens, &csi.ListVolumesResponse_Entry{
				Volume: volumeinfo,
			})
		}
	}

	return &csi.ListVolumesResponse{
		Entries: ens,
	}, nil
}

// GetCapacity implementation
func (p *Plugin) GetCapacity(
	ctx context.Context,
	req *csi.GetCapacityRequest) (
	*csi.GetCapacityResponse, error) {

	glog.V(5).Info("start to GetCapacity")
	defer glog.V(5).Info("end to GetCapacity")

	if client == nil {
		return nil, status.Error(codes.InvalidArgument, "client is nil")
	}

	pools, err := client.ListPools()
	if err != nil {
		return nil, err
	}

	// calculate all the free capacity of pools
	freecapacity := int64(0)
	for _, p := range pools {
		if p != nil {
			freecapacity += int64(p.FreeCapacity)
		}
	}

	return &csi.GetCapacityResponse{
		AvailableCapacity: freecapacity,
	}, nil
}

// ControllerGetCapabilities implementation
func (p *Plugin) ControllerGetCapabilities(
	ctx context.Context,
	req *csi.ControllerGetCapabilitiesRequest) (
	*csi.ControllerGetCapabilitiesResponse, error) {

	glog.V(5).Info("start to ControllerGetCapabilities")
	defer glog.V(5).Info("end to ControllerGetCapabilities")

	return &csi.ControllerGetCapabilitiesResponse{
		Capabilities: []*csi.ControllerServiceCapability{
			&csi.ControllerServiceCapability{
				Type: &csi.ControllerServiceCapability_Rpc{
					Rpc: &csi.ControllerServiceCapability_RPC{
						Type: csi.ControllerServiceCapability_RPC_CREATE_DELETE_VOLUME,
					},
				},
			},
			&csi.ControllerServiceCapability{
				Type: &csi.ControllerServiceCapability_Rpc{
					Rpc: &csi.ControllerServiceCapability_RPC{
						Type: csi.ControllerServiceCapability_RPC_PUBLISH_UNPUBLISH_VOLUME,
					},
				},
			},
			&csi.ControllerServiceCapability{
				Type: &csi.ControllerServiceCapability_Rpc{
					Rpc: &csi.ControllerServiceCapability_RPC{
						Type: csi.ControllerServiceCapability_RPC_LIST_VOLUMES,
					},
				},
			},
			&csi.ControllerServiceCapability{
				Type: &csi.ControllerServiceCapability_Rpc{
					Rpc: &csi.ControllerServiceCapability_RPC{
						Type: csi.ControllerServiceCapability_RPC_GET_CAPACITY,
					},
				},
			},
			&csi.ControllerServiceCapability{
				Type: &csi.ControllerServiceCapability_Rpc{
					Rpc: &csi.ControllerServiceCapability_RPC{
						Type: csi.ControllerServiceCapability_RPC_CREATE_DELETE_SNAPSHOT,
					},
				},
			},
			&csi.ControllerServiceCapability{
				Type: &csi.ControllerServiceCapability_Rpc{
					Rpc: &csi.ControllerServiceCapability_RPC{
						Type: csi.ControllerServiceCapability_RPC_LIST_SNAPSHOTS,
					},
				},
			},
		},
	}, nil
}

// FindSnapshot implementation
func FindSnapshot(req *model.VolumeSnapshotSpec) (bool, bool, *model.VolumeSnapshotSpec, error) {
	isExist := false
	snapshots, err := client.ListVolumeSnapshots()

	if err != nil {
		glog.Error("List volume snapshots failed: ", err)

		return false, false, nil, err
	}

	for _, snapshot := range snapshots {
		if snapshot.Name == req.Name {
			isExist = true

			if (snapshot.VolumeId == req.VolumeId) && (snapshot.ProfileId == req.ProfileId) {
				glog.V(5).Infof("snapshot already exists and is compatible")

				return true, true, snapshot, nil
			}
		}
	}

	return isExist, false, nil, nil
}

// CreateSnapshot implementation
func (p *Plugin) CreateSnapshot(
	ctx context.Context,
	req *csi.CreateSnapshotRequest) (
	*csi.CreateSnapshotResponse, error) {

	defer glog.V(5).Info("end to CreateSnapshot")
	glog.V(5).Infof("start to CreateSnapshot, Name: %v, SourceVolumeId: %v, CreateSnapshotSecrets: %v, parameters: %v!",
		req.Name, req.SourceVolumeId, req.Secrets, req.Parameters)

	if client == nil {
		return nil, status.Error(codes.InvalidArgument, "client is nil")
	}

	if 0 == len(req.Name) {
		return nil, status.Error(codes.InvalidArgument, "Snapshot Name cannot be empty")
	}

	if 0 == len(req.SourceVolumeId) {
		return nil, status.Error(codes.InvalidArgument, "Source Volume ID cannot be empty")
	}

	snapReq := &model.VolumeSnapshotSpec{
		Name:     req.Name,
		VolumeId: req.SourceVolumeId,
	}

	for k, v := range req.GetParameters() {
		switch strings.ToLower(k) {
		// TODO: support profile name
		case KParamProfile:
			snapReq.ProfileId = v
		}
	}

	glog.Infof("opensds CreateVolumeSnapshot request body: %v", snapReq)
	var snapshot *model.VolumeSnapshotSpec
	isExist, isCompatible, findSnapshot, err := FindSnapshot(snapReq)

	if err != nil {
		return nil, err
	}

	if isExist {
		if isCompatible {
			snapshot = findSnapshot
		} else {
			return nil, status.Error(codes.AlreadyExists,
				"Snapshot already exists but is incompatible")
		}
	} else {
		createSnapshot, err := client.CreateVolumeSnapshot(snapReq)
		if err != nil {
			glog.Error("failed to CreateVolumeSnapshot", err)
			return nil, err
		}

		snapshot = createSnapshot
	}

	glog.V(5).Infof("opensds snapshot = %v", snapshot)
	creationTime, err := p.convertStringToPtypesTimestamp(snapshot.CreatedAt)
	if nil != err {
		return nil, err
	}

	return &csi.CreateSnapshotResponse{
		Snapshot: &csi.Snapshot{
			SizeBytes:      snapshot.Size * util.GiB,
			SnapshotId:     snapshot.Id,
			SourceVolumeId: snapshot.VolumeId,
			CreationTime:   creationTime,
			ReadyToUse:     true,
		},
	}, nil
}

func (p *Plugin) convertStringToPtypesTimestamp(timeStr string) (*timestamp.Timestamp, error) {
	timeAt, err := time.Parse(constants.TimeFormat, timeStr)
	if nil != err {
		return nil, status.Error(codes.Internal, err.Error())
	}
	ptypesTime, err := ptypes.TimestampProto(timeAt)
	if err != nil {
		return nil, err
	}
	return ptypesTime, nil
}

// DeleteSnapshot implementation
func (p *Plugin) DeleteSnapshot(
	ctx context.Context,
	req *csi.DeleteSnapshotRequest) (
	*csi.DeleteSnapshotResponse, error) {

	defer glog.V(5).Info("end to DeleteSnapshot")
	glog.V(5).Infof("start to DeleteSnapshot, SnapshotId: %v, DeleteSnapshotSecrets: %v!",
		req.SnapshotId, req.Secrets)

	if client == nil {
		return nil, status.Error(codes.InvalidArgument, "client is nil")
	}

	if 0 == len(req.SnapshotId) {
		return nil, status.Error(codes.InvalidArgument, "Snapshot ID cannot be empty")
	}

	err := client.DeleteVolumeSnapshot(req.SnapshotId, nil)

	if nil != err {
		return nil, err
	}

	return &csi.DeleteSnapshotResponse{}, nil
}

// ListSnapshots implementation
func (p *Plugin) ListSnapshots(
	ctx context.Context,
	req *csi.ListSnapshotsRequest) (
	*csi.ListSnapshotsResponse, error) {

	defer glog.V(5).Info("end to ListSnapshots")
	glog.V(5).Infof("start to ListSnapshots, MaxEntries: %v, StartingToken: %v, SourceVolumeId: %v, SnapshotId: %v!",
		req.MaxEntries, req.StartingToken, req.SourceVolumeId, req.SnapshotId)

	if client == nil {
		return nil, status.Error(codes.InvalidArgument, "client is nil")
	}

	var opts map[string]string
	allSnapshots, err := client.ListVolumeSnapshots(opts)
	if nil != err {
		return nil, err
	}

	snapshotId := req.GetSnapshotId()
	snapshotIDLen := len(snapshotId)
	sourceVolumeId := req.GetSourceVolumeId()
	sourceVolumeIdLen := len(sourceVolumeId)
	var snapshotsFilterByVolumeId []*model.VolumeSnapshotSpec
	var snapshotsFilterById []*model.VolumeSnapshotSpec
	var filterResult []*model.VolumeSnapshotSpec

	for _, snapshot := range allSnapshots {
		if snapshot.VolumeId == sourceVolumeId {
			snapshotsFilterByVolumeId = append(snapshotsFilterByVolumeId, snapshot)
		}

		if snapshot.Id == snapshotId {
			snapshotsFilterById = append(snapshotsFilterById, snapshot)
		}
	}

	switch {
	case (0 == snapshotIDLen) && (0 == sourceVolumeIdLen):
		if len(allSnapshots) <= 0 {
			glog.V(5).Info("len(allSnapshots) <= 0")
			return &csi.ListSnapshotsResponse{}, nil
		}

		filterResult = allSnapshots
		break
	case (0 == snapshotIDLen) && (0 != sourceVolumeIdLen):
		if len(snapshotsFilterByVolumeId) <= 0 {
			return nil, status.Error(codes.NotFound, fmt.Sprintf("no snapshot with source volume id %s", sourceVolumeId))
		}

		filterResult = snapshotsFilterByVolumeId
		break
	case (0 != snapshotIDLen) && (0 == sourceVolumeIdLen):
		if len(snapshotsFilterById) <= 0 {
			return nil, status.Error(codes.NotFound, fmt.Sprintf("no snapshot with id %s", snapshotId))
		}

		filterResult = snapshotsFilterById
		break
	case (0 != snapshotIDLen) && (0 != sourceVolumeIdLen):
		for _, snapshot := range snapshotsFilterById {
			if snapshot.VolumeId == sourceVolumeId {
				filterResult = append(filterResult, snapshot)
			}
		}

		if len(filterResult) <= 0 {
			return nil, status.Error(codes.NotFound,
				fmt.Sprintf("no snapshot with id %v and source volume id %v", snapshotId, sourceVolumeId))
		}

		break
	}

	glog.V(5).Infof("filterResult=%v.", filterResult)
	var sortedKeys []string
	snapshotsMap := make(map[string]*model.VolumeSnapshotSpec)

	for _, snapshot := range filterResult {
		sortedKeys = append(sortedKeys, snapshot.Id)
		snapshotsMap[snapshot.Id] = snapshot
	}
	sort.Strings(sortedKeys)

	var sortResult []*model.VolumeSnapshotSpec
	for _, key := range sortedKeys {
		sortResult = append(sortResult, snapshotsMap[key])
	}

	var (
		ulenSnapshots = int32(len(sortResult))
		maxEntries    = req.MaxEntries
		startingToken int32
	)

	if v := req.StartingToken; v != "" {
		i, err := strconv.ParseUint(v, 10, 32)
		if err != nil {
			return nil, status.Error(codes.Aborted, "parsing the startingToken failed")
		}
		startingToken = int32(i)
	}

	if startingToken >= ulenSnapshots {
		return nil, status.Errorf(
			codes.Aborted,
			"startingToken=%d >= len(snapshots)=%d",
			startingToken, ulenSnapshots)
	}

	// If maxEntries is 0 or greater than the number of remaining entries then
	// set maxEntries to the number of remaining entries.
	var sliceResult []*model.VolumeSnapshotSpec
	var nextToken string
	nextTokenIndex := startingToken + maxEntries

	if maxEntries == 0 || nextTokenIndex >= ulenSnapshots {
		sliceResult = sortResult[startingToken:]
	} else {
		sliceResult = sortResult[startingToken:nextTokenIndex]
		nextToken = fmt.Sprintf("%d", nextTokenIndex)
	}

	glog.V(5).Infof("sliceResult=%v, nextToken=%v.", sliceResult, nextToken)
	if len(sliceResult) <= 0 {
		return &csi.ListSnapshotsResponse{NextToken: nextToken}, nil
	}

	entries := []*csi.ListSnapshotsResponse_Entry{}
	for _, snapshot := range sliceResult {
		creationTime, err := p.convertStringToPtypesTimestamp(snapshot.CreatedAt)
		if nil != err {
			return nil, err
		}
		entries = append(entries, &csi.ListSnapshotsResponse_Entry{
			Snapshot: &csi.Snapshot{
				SizeBytes:      snapshot.Size * util.GiB,
				SnapshotId:     snapshot.Id,
				SourceVolumeId: snapshot.VolumeId,
				CreationTime:   creationTime,
				ReadyToUse:     true,
			},
		})
	}

	glog.V(5).Infof("entries=%v.", entries)
	return &csi.ListSnapshotsResponse{
		Entries:   entries,
		NextToken: nextToken,
	}, nil
}

<<<<<<< HEAD
func (p *Plugin) waitForVolStatusStable(volumeID string) (*model.VolumeSpec, error) {

	ticker := time.NewTicker(2 * time.Second)
	timeout := time.After(5 * time.Minute)

	defer ticker.Stop()
	validVolumeStatus := []string{"error", "error_deleting", "error_restoring", "error_extending", "available", "in-use"}

	for {
		select {
		case <-ticker.C:
			vol, err := client.GetVolume(volumeID)
			if err != nil {
				return nil, fmt.Errorf("Get volume %s failed, errInfo: %v", volumeID, err)
			}

			if vol != nil && util.Contained(vol.Status, validVolumeStatus) {
				return vol, nil
			}

		case <-timeout:
			return nil, fmt.Errorf("timeout occured waiting for checking status of the volume %s", volumeID)
		}
	}
}

=======
>>>>>>> b51906a0
// AttachmentObj implementation
type AttachmentObj struct {
	l *list.List
	m sync.Mutex
	r sync.RWMutex
}

// NewList implementation
func NewList() *AttachmentObj {
	return &AttachmentObj{l: list.New()}
}

// GUnpublishAttachmentList implementation
<<<<<<< HEAD
var GUnpublishAttachmentList *AttachmentObj
=======
var UnpublishAttachmentList *AttachmentObj
>>>>>>> b51906a0

// Add implementation
func (q *AttachmentObj) Add(v interface{}) {
	if v == nil {
		return
	}
	q.m.Lock()
	defer q.m.Unlock()
	q.l.PushBack(v)
}

// GetHead implementation
func (q *AttachmentObj) GetHead() *list.Element {
	q.r.RLock()
	defer q.r.RUnlock()
	return q.l.Front()
}

// isExist implementation
func (q *AttachmentObj) isExist(v interface{}) bool {
	if q.GetLen() == 0 {
		return false
	}
	for e := q.GetHead(); e != nil; e = e.Next() {
		if e.Value == v {
			return true
		}
	}
	return false
}

// Delete implementation
func (q *AttachmentObj) Delete(e *list.Element) {
	if e == nil {
		return
	}
	q.m.Lock()
	defer q.m.Unlock()
	q.l.Remove(e)
}

// GetLen implementation
func (q *AttachmentObj) GetLen() int {
	q.r.RLock()
	defer q.r.RUnlock()
	return q.l.Len()
}

// PrintList implementation
func (q *AttachmentObj) PrintList() {
	var attachmentIDList string
	for e := q.GetHead(); e != nil; e = e.Next() {
		attachmentIDList = attachmentIDList + e.Value.(*model.VolumeAttachmentSpec).Id + ","
	}
	glog.Infof("The list of attachments in the context is %s", attachmentIDList)
}

// UnpublishRoutine implementation
func UnpublishRoutine() {
	for {
<<<<<<< HEAD
		listLen := GUnpublishAttachmentList.GetLen()
		if listLen > 0 {
			var next *list.Element
			for e := GUnpublishAttachmentList.GetHead(); e != nil; e = next {
				next = e.Next()
				act := e.Value.(*model.VolumeAttachmentSpec)

				err := client.DeleteVolumeAttachment(act.Id, act)
=======
		listLen := UnpublishAttachmentList.GetLen()
		if listLen > 0 {
			var next *list.Element
			for e := UnpublishAttachmentList.GetHead(); e != nil; e = next {
				next = e.Next()
				act := e.Value.(*model.VolumeAttachmentSpec)

				err := Client.DeleteVolumeAttachment(act.Id, act)
>>>>>>> b51906a0
				if err != nil {
					glog.Errorf("the volume %s failed to unpublish from node %s, error: %v.", act.VolumeId, act.Host, err)
				} else {
					waitVolumeAttachmentDeleted(act, e)
				}
				time.Sleep(10 * time.Second)
			}
		}

		time.Sleep(10 * time.Second)
	}
}

func waitVolumeAttachmentDeleted(act *model.VolumeAttachmentSpec, e *list.Element) {
	ticker := time.NewTicker(2 * time.Second)
	timeout := time.After(5 * time.Minute)

	for {
		select {
		case <-ticker.C:
<<<<<<< HEAD
			attachment, _ := client.GetVolumeAttachment(act.Id)
=======
			attachment, _ := Client.GetVolumeAttachment(act.Id)
>>>>>>> b51906a0
			if attachment != nil {
				glog.Errorf("Waiting for the volume: %s successfully to unpublish to node: %s", act.VolumeId, act.Host)
			} else {
				glog.V(5).Infof("The volume: %s successfully to unpublish to node: %s", act.VolumeId, act.Host)
<<<<<<< HEAD
				GUnpublishAttachmentList.Delete(e)
=======
				UnpublishAttachmentList.Delete(e)
>>>>>>> b51906a0
				return
			}

		case <-timeout:
			glog.Errorf("timeout occured waiting for checking deletion of the volume attachment %s", act.Id)
			return
		}
	}
<<<<<<< HEAD
}

func extractISCSIInitiatorFromNodeInfo(nodeInfo string) (string, error) {
	for _, v := range strings.Split(nodeInfo, ",") {
		if strings.Contains(v, "iqn") {
			glog.Info("ISCSI initiator is ", v)
			return v, nil
		}
	}

	return "", errors.New("No ISCSI initiators found")
}

func extractFCInitiatorFromNodeInfo(nodeInfo string) ([]string, error) {
	var wwpns []string
	for _, v := range strings.Split(nodeInfo, ",") {
		if strings.Contains(v, "node_name") {
			wwpns = append(wwpns, strings.Split(v, ":")[1])
		}
	}

	if len(wwpns) == 0 {
		return nil, errors.New("No FC initiators found.")
	}

	glog.Info("FC initiators are ", wwpns)

	return wwpns, nil
=======
>>>>>>> b51906a0
}<|MERGE_RESOLUTION|>--- conflicted
+++ resolved
@@ -16,10 +16,6 @@
 
 import (
 	"container/list"
-<<<<<<< HEAD
-	"errors"
-=======
->>>>>>> b51906a0
 	"fmt"
 	"runtime"
 	"sort"
@@ -56,7 +52,6 @@
 )
 
 func init() {
-<<<<<<< HEAD
 	var err error
 	client, err = sdscontroller.GetClient("", "")
 	if client == nil || err != nil {
@@ -65,10 +60,8 @@
 	}
 
 	GUnpublishAttachmentList = NewList()
-=======
-	Client = sdscontroller.GetClient("", "")
+	go UnpublishRoutine()
 	UnpublishAttachmentList = NewList()
->>>>>>> b51906a0
 	go UnpublishRoutine()
 }
 
@@ -656,17 +649,10 @@
 	}
 
 	for _, act := range acts {
-<<<<<<< HEAD
-		if ok := GUnpublishAttachmentList.isExist(act.Id); !ok {
-			glog.Infof("Add attachment id %s into unpublish attachment list.", act.Id)
-			GUnpublishAttachmentList.Add(act)
-			GUnpublishAttachmentList.PrintList()
-=======
 		if ok := UnpublishAttachmentList.isExist(act.Id); !ok {
 			glog.Infof("Add attachment id %s into unpublish attachment list.", act.Id)
 			UnpublishAttachmentList.Add(act)
 			UnpublishAttachmentList.PrintList()
->>>>>>> b51906a0
 		}
 	}
 
@@ -1111,7 +1097,6 @@
 	}, nil
 }
 
-<<<<<<< HEAD
 func (p *Plugin) waitForVolStatusStable(volumeID string) (*model.VolumeSpec, error) {
 
 	ticker := time.NewTicker(2 * time.Second)
@@ -1138,8 +1123,6 @@
 	}
 }
 
-=======
->>>>>>> b51906a0
 // AttachmentObj implementation
 type AttachmentObj struct {
 	l *list.List
@@ -1153,11 +1136,7 @@
 }
 
 // GUnpublishAttachmentList implementation
-<<<<<<< HEAD
 var GUnpublishAttachmentList *AttachmentObj
-=======
-var UnpublishAttachmentList *AttachmentObj
->>>>>>> b51906a0
 
 // Add implementation
 func (q *AttachmentObj) Add(v interface{}) {
@@ -1218,7 +1197,6 @@
 // UnpublishRoutine implementation
 func UnpublishRoutine() {
 	for {
-<<<<<<< HEAD
 		listLen := GUnpublishAttachmentList.GetLen()
 		if listLen > 0 {
 			var next *list.Element
@@ -1227,16 +1205,6 @@
 				act := e.Value.(*model.VolumeAttachmentSpec)
 
 				err := client.DeleteVolumeAttachment(act.Id, act)
-=======
-		listLen := UnpublishAttachmentList.GetLen()
-		if listLen > 0 {
-			var next *list.Element
-			for e := UnpublishAttachmentList.GetHead(); e != nil; e = next {
-				next = e.Next()
-				act := e.Value.(*model.VolumeAttachmentSpec)
-
-				err := Client.DeleteVolumeAttachment(act.Id, act)
->>>>>>> b51906a0
 				if err != nil {
 					glog.Errorf("the volume %s failed to unpublish from node %s, error: %v.", act.VolumeId, act.Host, err)
 				} else {
@@ -1257,20 +1225,12 @@
 	for {
 		select {
 		case <-ticker.C:
-<<<<<<< HEAD
 			attachment, _ := client.GetVolumeAttachment(act.Id)
-=======
-			attachment, _ := Client.GetVolumeAttachment(act.Id)
->>>>>>> b51906a0
 			if attachment != nil {
 				glog.Errorf("Waiting for the volume: %s successfully to unpublish to node: %s", act.VolumeId, act.Host)
 			} else {
 				glog.V(5).Infof("The volume: %s successfully to unpublish to node: %s", act.VolumeId, act.Host)
-<<<<<<< HEAD
 				GUnpublishAttachmentList.Delete(e)
-=======
-				UnpublishAttachmentList.Delete(e)
->>>>>>> b51906a0
 				return
 			}
 
@@ -1279,7 +1239,6 @@
 			return
 		}
 	}
-<<<<<<< HEAD
 }
 
 func extractISCSIInitiatorFromNodeInfo(nodeInfo string) (string, error) {
@@ -1308,6 +1267,4 @@
 	glog.Info("FC initiators are ", wwpns)
 
 	return wwpns, nil
-=======
->>>>>>> b51906a0
 }